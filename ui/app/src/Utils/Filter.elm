--- conflicted
+++ resolved
@@ -70,15 +70,6 @@
         ""
 
 
-<<<<<<< HEAD
-boolToMaybeString : Bool -> Maybe String
-boolToMaybeString b =
-    if b then
-        Just "true"
-
-    else
-        Nothing
-=======
 generateAPIQueryString : Filter -> String
 generateAPIQueryString { receiver, showSilenced, showInhibited, text, group } =
     let
@@ -106,7 +97,15 @@
 
     else
         ""
->>>>>>> 63bd05d8
+
+
+boolToMaybeString : Bool -> Maybe String
+boolToMaybeString b =
+    if b then
+        Just "true"
+
+    else
+        Nothing
 
 
 boolToString : Bool -> String
